# streamsem: a framework for publishing semantic events on the Web
# Copyright (C) 2011-2012 Norberto Fernandez Garcia
#
# This program is free software: you can redistribute it and/or modify
# it under the terms of the GNU General Public License as published by
# the Free Software Foundation, either version 3 of the License, or
# (at your option) any later version.
#
# This program is distributed in the hope that it will be useful, but
# WITHOUT ANY WARRANTY; without even the implied warranty of
# MERCHANTABILITY or FITNESS FOR A PARTICULAR PURPOSE. See the GNU
# General Public License for more details.
#
# You should have received a copy of the GNU General Public License
# along with this program.  If not, see
# <http://www.gnu.org/
#
import pycurl
import cjson as json
import tornado

# from geopy import geocoders
from rdflib import Graph
from rdflib import Namespace
from rdflib import Literal
from rdflib import URIRef
from tornado.httpclient import HTTPRequest, HTTPResponse
from tornado.simple_httpclient import SimpleAsyncHTTPClient

from streamsem import rdfevents
from streamsem import client

class TwitterStreamSensor():
<<<<<<< HEAD
=======
   
    def __init__(self, publisher, app_id = "TwitterSensor", source_id = "TwitterSensor0", only_geo = False):
    	self.STREAM_URL = "https://stream.twitter.com/1/statuses/sample.json"
	self.USER = "gimi_uc3m"
	self.PASS = "qabasabslc10"
	self.NS = Namespace("http://webtlab.it.uc3m.es/")
	self.DC = Namespace("http://purl.org/dc/elements/1.1/")
	self.publisher = publisher
	self.app_id = app_id
	self.source_id = source_id
	self.only_geo = only_geo
	# self.geo = geocoders.GeoNames()
>>>>>>> 23439d37

    def __init__(self, publisher, app_id = "TwitterSensor",
                 source_id = "TwitterSensor0"):
        self.STREAM_URL = "https://stream.twitter.com/1/statuses/sample.json"
        self.USER = "gimi_uc3m"
        self.PASS = "qabasabslc10"
        self.NS = Namespace("http://webtlab.it.uc3m.es/")
        self.DC = Namespace("http://purl.org/dc/elements/1.1/")
        self.publisher = publisher
        self.app_id = app_id
        self.source_id = source_id
        # self.geo = geocoders.GeoNames()

<<<<<<< HEAD
    def toN3(self, tweet_dict):
        graph = Graph()

        graph.bind("webtlab", "http://webtlab.it.uc3m.es/")
        graph.bind("dc", "http://purl.org/dc/elements/1.1/")

        # Set the triple ID as the tweet ID
        tweet_id = URIRef("_" + str(tweet_dict["id"]))

        # Add the creation timestamp
        graph.add((tweet_id, self.DC["created"],
                   Literal(tweet_dict["created_at"])))

        # Get the text of the tweet
        if "text" in tweet_dict:
            graph.add((tweet_id, self.NS["content"],
                       Literal(tweet_dict["text"])))

        # Look for entities (urls, mentions, hashtags)
        if "entities" in tweet_dict:
            entities = tweet_dict["entities"]
            if "urls" in entities:
                for url in entities["urls"]:
                    graph.add((tweet_id, self.NS["url"],
                               Literal(url["expanded_url"])))
            if "hashtags" in entities:
                for hashtag in entities["hashtags"]:
                    graph.add((tweet_id, self.NS["hashtag"],
                               Literal("#" + hashtag["text"])))
            if "user_mentions" in entities:
                for mention in entities["user_mentions"]:
                    graph.add((tweet_id, self.NS["mention"],
                               Literal("@" + mention["screen_name"])))

        # Look for the number of retweets
        if "retweet_count" in tweet_dict:
            if tweet_dict["retweet_count"] > 0:
                graph.add((tweet_id, self.NS["retweets"],
                           Literal(str(tweet_dict["retweet_count"]))))

        # Look for geographic information
        if "coordinates" in tweet_dict:
            if str(tweet_dict["coordinates"]) != "None":
                longitude,latitude = tweet_dict["coordinates"]["coordinates"]
                coordinates = "(%s,%s)"%(longitude,latitude)
                graph.add((tweet_id, self.NS["position"],
                           Literal(coordinates)))
        return graph
=======
	graph = Graph()

	graph.bind("webtlab", "http://webtlab.it.uc3m.es/")
	graph.bind("dc", "http://purl.org/dc/elements/1.1/")

	# Set the triple ID as the tweet ID
	tweet_id = URIRef("_" + str(tweet_dict["id"]))

	# Add the creation timestamp
	graph.add( ( tweet_id, self.DC["created"], Literal(tweet_dict["created_at"]) ))

	# Get the id and screen name of the tweet author
	if "user" in tweet_dict:
		user = tweet_dict["user"]
		if "id" in user:
			graph.add( ( tweet_id, self.DC["author"], Literal(str(user["id"])) ))
		if "screen_name" in user:
			graph.add( ( tweet_id, self.NS["userName"], Literal("@" + user["screen_name"]) ))

	# Get the text of the tweet
	if "text" in tweet_dict:
		graph.add( ( tweet_id, self.NS["content"], Literal(tweet_dict["text"]) ))

	# Look for entities (urls, mentions, hashtags)
	if "entities" in tweet_dict:
		entities = tweet_dict["entities"]		
		if "urls" in entities:
			for url in entities["urls"]:			
				graph.add( ( tweet_id, self.NS["url"], Literal(url["expanded_url"]) ))
		if "hashtags" in entities:
			for hashtag in entities["hashtags"]:
				graph.add( ( tweet_id, self.NS["hashtag"], Literal("#" + hashtag["text"]) ))
		if "user_mentions" in entities:
			for mention in entities["user_mentions"]:
				graph.add( ( tweet_id, self.NS["mention"], Literal("@" + mention["screen_name"]) ))
	
	# Look for the number of retweets
	if "retweet_count" in tweet_dict:
		if tweet_dict["retweet_count"] > 0:
			graph.add( ( tweet_id, self.NS["retweets"], Literal(str(tweet_dict["retweet_count"])) ))

	# Look for geographic information
	if "coordinates" in tweet_dict:
		if str(tweet_dict["coordinates"]) != "None":
			(longitude,latitude) = tweet_dict["coordinates"]["coordinates"]		
			graph.add( ( tweet_id, self.NS["longitude"], Literal(longitude) ) )
			graph.add( ( tweet_id, self.NS["latitude"], Literal(latitude) ) )

	return graph
>>>>>>> 23439d37

    def decode(self, tweet):
        tweet_dict = json.decode(tweet)
        # Forget tweets that do not contain id or timestamp
        if "id" in tweet_dict and "created_at" in tweet_dict:
            return self.toN3(tweet_dict)

    def start (self):
        conn = pycurl.Curl()
        conn.setopt(pycurl.USERPWD, "%s:%s" % (self.USER, self.PASS))
        conn.setopt(pycurl.URL, self.STREAM_URL)
        conn.setopt(pycurl.WRITEFUNCTION, self.on_receive)
        conn.perform()

    def start_async(self):
        http_client = SimpleAsyncHTTPClient()
        req = HTTPRequest(self.STREAM_URL,
                          streaming_callback=self.on_receive,
                          auth_username=self.USER,
                          auth_password=self.PASS,
                          request_timeout=0, connect_timeout=0)
        http_client.fetch(req, self.on_receive)
        print "Launched Twitter request"

    def on_receive(self, data):
        if isinstance(data, HTTPResponse):
            data = data.body
<<<<<<< HEAD
        try:
                graph = self.decode(data)
                self.publish(graph)
        except:
            # Forget the tweets that produce processing errors
=======
	try:
		graph = self.decode(data)
		if self.only_geo:
		  if self.NS["longitude"] in graph.predicates() and self.NS["latitude"] in graph.predicates():
		     self.publish(graph)
		else:
		  self.publish(graph)	
	except:
            # Forget the tweets that produce processing errors	
>>>>>>> 23439d37
            #traceback.print_exc()
            return

    def publish(self, graph):
        event = rdfevents.RDFEvent(self.source_id, 'text/n3', graph)
        print event
        self.publisher.publish(event)

def main():
    publisher = client.EventPublisher("http://localhost:9001/events/publish")
    enc = TwitterStreamSensor(publisher,"AppID","SrcID", only_geo = True)
    enc.start_async()
    tornado.ioloop.IOLoop.instance().start()

if __name__ == "__main__":
    main()<|MERGE_RESOLUTION|>--- conflicted
+++ resolved
@@ -1,38 +1,23 @@
-# streamsem: a framework for publishing semantic events on the Web
-# Copyright (C) 2011-2012 Norberto Fernandez Garcia
-#
-# This program is free software: you can redistribute it and/or modify
-# it under the terms of the GNU General Public License as published by
-# the Free Software Foundation, either version 3 of the License, or
-# (at your option) any later version.
-#
-# This program is distributed in the hope that it will be useful, but
-# WITHOUT ANY WARRANTY; without even the implied warranty of
-# MERCHANTABILITY or FITNESS FOR A PARTICULAR PURPOSE. See the GNU
-# General Public License for more details.
-#
-# You should have received a copy of the GNU General Public License
-# along with this program.  If not, see
-# <http://www.gnu.org/
-#
 import pycurl
 import cjson as json
+import rdflib
 import tornado
+import traceback
 
 # from geopy import geocoders
 from rdflib import Graph
 from rdflib import Namespace
 from rdflib import Literal
 from rdflib import URIRef
-from tornado.httpclient import HTTPRequest, HTTPResponse
+from tornado.httpclient import AsyncHTTPClient, HTTPRequest, HTTPResponse
 from tornado.simple_httpclient import SimpleAsyncHTTPClient
 
+import streamsem
+from streamsem import events
 from streamsem import rdfevents
 from streamsem import client
 
 class TwitterStreamSensor():
-<<<<<<< HEAD
-=======
    
     def __init__(self, publisher, app_id = "TwitterSensor", source_id = "TwitterSensor0", only_geo = False):
     	self.STREAM_URL = "https://stream.twitter.com/1/statuses/sample.json"
@@ -45,70 +30,9 @@
 	self.source_id = source_id
 	self.only_geo = only_geo
 	# self.geo = geocoders.GeoNames()
->>>>>>> 23439d37
 
-    def __init__(self, publisher, app_id = "TwitterSensor",
-                 source_id = "TwitterSensor0"):
-        self.STREAM_URL = "https://stream.twitter.com/1/statuses/sample.json"
-        self.USER = "gimi_uc3m"
-        self.PASS = "qabasabslc10"
-        self.NS = Namespace("http://webtlab.it.uc3m.es/")
-        self.DC = Namespace("http://purl.org/dc/elements/1.1/")
-        self.publisher = publisher
-        self.app_id = app_id
-        self.source_id = source_id
-        # self.geo = geocoders.GeoNames()
+    def toN3(self, tweet_dict):
 
-<<<<<<< HEAD
-    def toN3(self, tweet_dict):
-        graph = Graph()
-
-        graph.bind("webtlab", "http://webtlab.it.uc3m.es/")
-        graph.bind("dc", "http://purl.org/dc/elements/1.1/")
-
-        # Set the triple ID as the tweet ID
-        tweet_id = URIRef("_" + str(tweet_dict["id"]))
-
-        # Add the creation timestamp
-        graph.add((tweet_id, self.DC["created"],
-                   Literal(tweet_dict["created_at"])))
-
-        # Get the text of the tweet
-        if "text" in tweet_dict:
-            graph.add((tweet_id, self.NS["content"],
-                       Literal(tweet_dict["text"])))
-
-        # Look for entities (urls, mentions, hashtags)
-        if "entities" in tweet_dict:
-            entities = tweet_dict["entities"]
-            if "urls" in entities:
-                for url in entities["urls"]:
-                    graph.add((tweet_id, self.NS["url"],
-                               Literal(url["expanded_url"])))
-            if "hashtags" in entities:
-                for hashtag in entities["hashtags"]:
-                    graph.add((tweet_id, self.NS["hashtag"],
-                               Literal("#" + hashtag["text"])))
-            if "user_mentions" in entities:
-                for mention in entities["user_mentions"]:
-                    graph.add((tweet_id, self.NS["mention"],
-                               Literal("@" + mention["screen_name"])))
-
-        # Look for the number of retweets
-        if "retweet_count" in tweet_dict:
-            if tweet_dict["retweet_count"] > 0:
-                graph.add((tweet_id, self.NS["retweets"],
-                           Literal(str(tweet_dict["retweet_count"]))))
-
-        # Look for geographic information
-        if "coordinates" in tweet_dict:
-            if str(tweet_dict["coordinates"]) != "None":
-                longitude,latitude = tweet_dict["coordinates"]["coordinates"]
-                coordinates = "(%s,%s)"%(longitude,latitude)
-                graph.add((tweet_id, self.NS["position"],
-                           Literal(coordinates)))
-        return graph
-=======
 	graph = Graph()
 
 	graph.bind("webtlab", "http://webtlab.it.uc3m.es/")
@@ -158,20 +82,19 @@
 			graph.add( ( tweet_id, self.NS["latitude"], Literal(latitude) ) )
 
 	return graph
->>>>>>> 23439d37
 
     def decode(self, tweet):
-        tweet_dict = json.decode(tweet)
-        # Forget tweets that do not contain id or timestamp
-        if "id" in tweet_dict and "created_at" in tweet_dict:
-            return self.toN3(tweet_dict)
+	tweet_dict = json.decode(tweet)
+	# Forget tweets that do not contain id or timestamp
+	if "id" in tweet_dict and "created_at" in tweet_dict:
+	   return self.toN3(tweet_dict)
 
     def start (self):
-        conn = pycurl.Curl()
-        conn.setopt(pycurl.USERPWD, "%s:%s" % (self.USER, self.PASS))
-        conn.setopt(pycurl.URL, self.STREAM_URL)
-        conn.setopt(pycurl.WRITEFUNCTION, self.on_receive)
-        conn.perform()
+	conn = pycurl.Curl()
+	conn.setopt(pycurl.USERPWD, "%s:%s" % (self.USER, self.PASS))
+	conn.setopt(pycurl.URL, self.STREAM_URL)
+	conn.setopt(pycurl.WRITEFUNCTION, self.on_receive)
+	conn.perform()
 
     def start_async(self):
         http_client = SimpleAsyncHTTPClient()
@@ -186,13 +109,6 @@
     def on_receive(self, data):
         if isinstance(data, HTTPResponse):
             data = data.body
-<<<<<<< HEAD
-        try:
-                graph = self.decode(data)
-                self.publish(graph)
-        except:
-            # Forget the tweets that produce processing errors
-=======
 	try:
 		graph = self.decode(data)
 		if self.only_geo:
@@ -202,14 +118,13 @@
 		  self.publish(graph)	
 	except:
             # Forget the tweets that produce processing errors	
->>>>>>> 23439d37
             #traceback.print_exc()
             return
 
-    def publish(self, graph):
-        event = rdfevents.RDFEvent(self.source_id, 'text/n3', graph)
-        print event
-        self.publisher.publish(event)
+    def publish(self, graph):	
+	event = rdfevents.RDFEvent(self.source_id, 'text/n3', graph)
+	print event
+	self.publisher.publish(event)
 
 def main():
     publisher = client.EventPublisher("http://localhost:9001/events/publish")
@@ -218,4 +133,5 @@
     tornado.ioloop.IOLoop.instance().start()
 
 if __name__ == "__main__":
-    main()+    main()
+
