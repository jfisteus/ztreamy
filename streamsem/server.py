# streamsem: a framework for publishing semantic events on the Web
# Copyright (C) 2011-2012 Jesus Arias Fisteus
#
# This program is free software: you can redistribute it and/or modify
# it under the terms of the GNU General Public License as published by
# the Free Software Foundation, either version 3 of the License, or
# (at your option) any later version.
#
# This program is distributed in the hope that it will be useful, but
# WITHOUT ANY WARRANTY; without even the implied warranty of
# MERCHANTABILITY or FITNESS FOR A PARTICULAR PURPOSE. See the GNU
# General Public License for more details.
#
# You should have received a copy of the GNU General Public License
# along with this program.  If not, see
# <http://www.gnu.org/licenses/>.
#
""" Implementation of streams and an asynchronous HTTP server for them.

Two kinds of streams are provided: 'Stream' and 'RelayStream'.

'Stream' is a basic stream of events. It can transmit events received
from remote sources or generated at the process of the server.

'RelayStream' extends the basic stream with functionality to listen to
other streams and retransmitting their events. Events from remote
sources or generated at the process of the server can also be
published in this type of stream.

The server is asynchronous. Be careful when doing blocking calls from
callbacks (for example, sources of events and filters), because the
server will be blocked.

"""

import logging
import tornado.escape
import tornado.ioloop
import tornado.web
import tornado.httpserver
import zlib
import traceback
import time

import streamsem
from streamsem.client import Client
from streamsem import events
from streamsem import StreamsemException
from streamsem import logger
from rdzutils import EventCompressor

param_max_events_sync = 20

# Uncomment to do memory profiling
#import guppy.heapy.RM


class StreamServer(tornado.web.Application):
    """An HTTP server for event streams.

    The server is able to serve one or more streams. Each stream is
    identified by its path in the server. A typical use of the server
    consists of creating it, registering one or more streams, and
    starting it::

    stream1 = Stream('/mystream1')
    stream2 = Stream('/mystream1')
    server = StreamServer(8080)
    server.add_stream(stream1)
    server.add_stream(stream2)
    server.start()

    """
    def __init__(self, port, ioloop=None):
        """Creates a new server.

        'port' specifies the port number in which the HTTP server will
        listen.

        The server won't start to serve streams until start() is
        called.  Streams cannot be registered in the server after it
        has been started.

        """
        # No settings by now...
        settings = dict()
        super(StreamServer, self).__init__(**settings)
        logging.info('Initializing server...')
        self.http_server = tornado.httpserver.HTTPServer(self)
        self.streams = []
        self.port = port
        self.ioloop = ioloop or tornado.ioloop.IOLoop.instance()
        self._looping = False
        self._started = False
        self._stopped = False

    def add_stream(self, stream):
        """Adds a new stream to be served in this server.

        'stream' is an object of the class 'Stream', its sublcasses or
        any other class providing a similar interface.

        This method cannot be called after the server is started through
        its 'start()' method.

        """
        assert not self._started
        self.streams.append(stream)

    def start(self, loop=True):
        """Starts the server.

        The server begins to listen to HTTP requests.

        If 'loop' is true (which is the default), the server will
        block on the ioloop until 'close()' is called.

        """
        assert(not self._started)
        logging.info('Starting server...')
        self._register_handlers()
        self.http_server.listen(self.port)
        for stream in self.streams:
            stream.start()
        self._started = True
        if loop:
            self._looping = True
            self.ioloop.start()
            self._looping = False

    def stop(self):
        """Stops the server.

        If the server is blocked on the ioloop in the 'start()'
        method, it is released.

        The server object cannot be used again after been closed.

        """
        if self._started and not self._stopped:
            logging.info('Stopping server...')
            for stream in self.streams:
                stream.stop()
            self.http_server.stop()
            self._stopped = True
            if self._looping == True:
                self.ioloop.stop()
                self._looping = False

    def _register_handlers(self):
        handlers = []
        for stream in self.streams:
            handler_kwargs = {
                'stream': stream,
                'dispatcher': stream.dispatcher,
            }
            compressed_kwargs = {'compress': True}
            compressed_kwargs.update(handler_kwargs)
            priority_kwargs = {'compress': False, 'priority': True}
            priority_kwargs.update(handler_kwargs)
            handlers.extend([
                ## tornado.web.URLSpec(r"/", _MainHandler),
                tornado.web.URLSpec(stream.path + r"/stream",
                                    _EventStreamHandler,
                                    kwargs=handler_kwargs),
                tornado.web.URLSpec(stream.path + r"/compressed",
                                    _EventStreamHandler,
                                    kwargs=compressed_kwargs),
                tornado.web.URLSpec(stream.path + r"/priority",
                                    _EventStreamHandler,
                                    kwargs=priority_kwargs),
                tornado.web.URLSpec(stream.path + r"/short-lived",
                                    _ShortLivedHandler,
                                    kwargs=handler_kwargs),
            ])
            if stream.allow_publish:
                publish_kwargs = {'stream': stream}
                handlers.append(tornado.web.URLSpec(stream.path + r"/publish",
                                                    _EventPublishHandler,
                                                    kwargs=publish_kwargs))
        self.add_handlers(".*$", handlers)


class Stream(object):
    """Stream of events.

    The stream must be published through a web server::

    server = StreamServer(8080)
    stream = Stream('/mystream')
    server.add_stream(stream)

    The stream has an associated path prefix, which is used to
    identify the stream within the server (a server can serve more
    than one stream). Clients connect to the server and provide the
    appropriate HTTP path. This path is the concatenation of the
    prefix of the stream and the following subcomponents:

    '/': not implemented yet. Intended for human readable
        information about the stream.

    '/stream': uncompressed stream with long-lived response.  The
        response is not closed by the server, and events are sent to
        the client as they are available. A client library able to
        notify the user as new chunks of data are received is needed
        in order to follow this stream.

    '/compressed': zlib-compressed stream with long-lived response.
        Similar to how the previous path works with the only
        difference of compression.

    '/priority': uncompressed stream with lower delays intended for
        clients with priority, typically relay servers.

    '/next': available events are sent to the client uncompressed.
        The request is closed immediately. The client can specify the
        latest event it has received in order to get the events that
        follow it.

    '/publish': receives events from event sources in order to be
        published in the stream.

    There are two ways of publishing events in a stream: sending them
    through HTTP using the .../publish path, if allowed by the
    configuration of the stream, or using locally its
    'dispatch_event()' or 'dispatch_events()' methods.

    """
    def __init__(self, path, allow_publish=False, buffering_time=None,
                 source_id=None, num_recent_events=2048, ioloop=None):
        """Creates a stream object.

        The stream will be served with the specified 'path' prefix,
        which should start with a slash ('/') and should not end with
        one. If 'path' does not start with a slash, this constructor
        inserts it automatically. For example, if the value of 'path'
        is '/mystream' the stream will be served as:

        http://host:port/mystream/stream
        http://host:port/mystream/compressed
        (etc.)

        The stream does not accept events from clients, unless
        'allow_publish' is set to 'True'.

        'buffering_time' controls the period for which events are
        accumulated in a buffer before sending them to the
        clients. Higher times improve CPU performance in the server
        and compression ratios, but increase the latency in the
        delivery of events.

        If a 'ioloop' object is given, it will be used by the internal
        timers of the stream.  If not, the default 'ioloop' of the
        Tornado instance will be used.

        """
        if source_id is not None:
            self.source_id = source_id
        else:
            self.source_id = streamsem.random_id()
        if path.startswith('/'):
            self.path = path
        else:
            self.path = '/' + path
        self.allow_publish = allow_publish
        self.dispatcher = _EventDispatcher()
        self.buffering_time = buffering_time
        if ioloop is None:
            ioloop = tornado.ioloop.IOLoop.instance()
        self._event_buffer = []
        if buffering_time:
            self.buffer_dump_sched = \
                tornado.ioloop.PeriodicCallback(self._dump_buffer,
                                                buffering_time, ioloop)
        self.stats_sched = tornado.ioloop.PeriodicCallback( \
                                          self.dispatcher.stats, 10000, ioloop)

    def start(self):
        """Starts the stream.

        The StreamServer will automatically call this method when it
        is started. User code won't probably need to call it.

        """
        if self.buffering_time:
            self.buffer_dump_sched.start()
        self.stats_sched.start()

    def stop(self):
        """Stops the stream.

        The StreamServer will automatically call this method when it
        is stopped. User code won't probably need to call it.

        """
        self.dispatch_event(events.create_command(self.source_id,
                                                  'Stream-Finished'))
        if self.buffering_time:
            self.buffer_dump_sched.stop()
            self._dump_buffer()
        self.dispatcher.close()
        self.stats_sched.stop()

    def dispatch_event(self, event):
        """Publishes an event in this stream.

        The event may not be sent immediately to normal clients if the
        server is configured to do buffering. However, it will be sent
        immediately to priority clients.

        """
#        logger.logger.event_published(event)
        self.dispatcher.dispatch_priority([event])
        if self.buffering_time is None:
            self.dispatcher.dispatch([event])
        else:
            self._event_buffer.append(event)

    def dispatch_events(self, events):
        """Publishes a list of events in this stream.

        The events may not be sent immediately to normal clients if
        the stream is configured to do buffering. However, they will
        be sent immediately to priority clients.

        """
#        for e in events:
#            logger.logger.event_published(e)
        self.dispatcher.dispatch_priority(events)
        if self.buffering_time is None:
            self.dispatcher.dispatch(events)
        else:
            self._event_buffer.extend(events)

    def create_local_client(self, callback, separate_events=True):
        """Creates a local client for this stream.

        'callback' is a callback function to be called when new events
        are available in the stream. If 'separate_events' is True (the
        default), the callback receives just one event object in each
        call. It it is 'false', the callback receives a list which may
        contain one or more event objects.

        """
        client = _LocalClient(callback, separate_events=separate_events)
        self.dispatcher.register_client(client)
        return client

    def _start_timing(self):
        self._cpu_timer_start = time.clock()
        self._real_timer_start = time.time()

    def _stop_timing(self):
        cpu_timer_stop = time.clock()
        real_timer_stop = time.time()
        cpu_time = cpu_timer_stop - self._cpu_timer_start
        real_time = real_timer_stop - self._real_timer_start
        logger.logger.server_timing(cpu_time, real_time,
                                    self._real_timer_start)

    def _dump_buffer(self):
        self.dispatcher.dispatch(self._event_buffer)
        self._event_buffer = []


class RelayStream(Stream):
    """A stream that relays events from other streams.

    This stream listens to other event streams and publishes their
    events as a new stream. A filter can optionally be applied in
    order to select which events are published.

    """
    def __init__(self, path, streams, allow_publish=False, filter_=None,
                 buffering_time=None, ioloop=None):
        """Creates a new relay stream.

        The stream will retransmit the events of the streams specified
        in 'streams' (either a list of streams or a single stream).
        Each stream can be either a string representing the stream URL
        or a local 'server.Stream' (or compatible) object.  A filter
        may be specified in 'filter_' in order to select which events
        are relayed (see the 'filters' module for more information).

        The rest of the parameters are as described in the constructor
        of the Stream class.

        """
        super(RelayStream, self).__init__(path,
                                          allow_publish=allow_publish,
                                          buffering_time=buffering_time,
                                          ioloop=ioloop)
        if filter_ is not None:
            filter_.callback = self._relay_events
            event_callback = filter_.filter_events
        else:
            event_callback = self._relay_events
        self.client = Client(streams, event_callback,
                             error_callback=self._handle_error,
                             parse_event_body=False, separate_events=False,
                             ioloop=ioloop)

    def start(self):
        """Starts the relay stream.

        The StreamServer will automatically call this method when it
        is started. User code won't probably need to call it.

        """
        self.client.start(loop=False)
        super(RelayStream, self).start()

    def stop(self):
        """Stops the relay stream.

        The StreamServer will automatically call this method when it
        is stopped. User code won't probably need to call it.

        """
        self.client.stop()
        super(RelayStream, self).stop()

    def _relay_events(self, evs):
        if isinstance(evs, events.Event):
            evs = [evs]
        for e in evs:
            e.append_aggregator_id(self.source_id)
        self.dispatch_events(evs)

    def _handle_error(self, message, http_error=None):
        if http_error is not None:
            logging.error(message + ': ' + str(http_error))
        else:
            logging.error(message)


<<<<<<< HEAD
class WebApplication(tornado.web.Application):
    def __init__(self, server, allow_publish=False):
        self.dispatcher = EventDispatcher()
        handler_kwargs = {
            'server': server,
            'dispatcher': self.dispatcher,
        }
        compressed_kwargs = {'compress': True}
        compressed_kwargs.update(handler_kwargs)
        rdz_kwargs = {'rdz': True}
        rdz_kwargs.update(handler_kwargs)
        priority_kwargs = {'compress': False, 'priority': True}
        priority_kwargs.update(handler_kwargs)
        handlers = [
            tornado.web.URLSpec(r"/", MainHandler),
            tornado.web.URLSpec(r"/events/stream", EventStreamHandler,
                                kwargs=handler_kwargs),
            tornado.web.URLSpec(r"/events/compressed", EventStreamHandler,
                                kwargs=compressed_kwargs),
            tornado.web.URLSpec(r"/events/rdz", EventStreamHandler,
                                kwargs=rdz_kwargs),
            tornado.web.URLSpec(r"/events/priority", EventStreamHandler,
                                kwargs=priority_kwargs),
            tornado.web.URLSpec(r"/events/next", NextEventHandler,
                                kwargs=handler_kwargs),
        ]
        if allow_publish:
            publish_kwargs = {'server': server}
            handlers.append(tornado.web.URLSpec(r"/events/publish",
                                                EventPublishHandler,
                                                kwargs=publish_kwargs))
        # No settings by now...
        settings = dict()
        super(WebApplication, self).__init__(handlers, **settings)


class Client(object):
=======
class _Client(object):
>>>>>>> ff420866
    def __init__(self, handler, callback, streaming=False, compress=False,
                 rdz=False, priority=False):
        assert streaming or not compress
        self.handler = handler
        self.callback = callback
        self.streaming = streaming
        if not priority:
            self.compress = compress
            self.rdz = rdz
        else:
            self.compress = False
            self.rdz = False
        self.priority = priority
        self.closed = False
        if self.compress:
            self.compression_synced = False
            self.compressor = zlib.compressobj()
<<<<<<< HEAD
        elif self.rdz:
            self.compression_synced = False
            self.compressor = EventCompressor()
=======
        self.local = False
>>>>>>> ff420866

    def send(self, data):
        if self.compress and not self.compression_synced:
            comp_data = self.compressor.compress(data)
            comp_data_extra = self.compressor.flush(zlib.Z_SYNC_FLUSH)
            self.callback(comp_data + comp_data_extra)
        elif self.rdz and not self.compression_synced:
            assert isinstance(data, events.Event)
            comp_data = self.compressor.compress(data)
            comp_data_extra = self.compressor.sync_flush()
            self.callback(comp_data + comp_data_extra)
        else:
            self.callback(data)

    def close(self):
        """Closes the connection to this client.

        It does nothing if the connection is already closed.

        """
        self.closed = True
        if not self.handler.request.connection.stream.closed():
            ## logging.info('Finishing a client...')
            self.handler.finish()
            self.compressor = None

    def sync_compression(self):
        """Places the object in synced state."""
        if self.compress and not self.compression_synced:
            self.send('')
            self.compressor = None
            self.compression_synced = True
        elif self.rdz and not self.compression_synced:
            self.compressor = None
            self.compression_synced = True


class _LocalClient(object):
    """Handle for a local client.

    Do not create instances of this class directly. An instance will
    be returned by calling 'create_local_client()' in 'Stream'.  In
    order to disconnect from the stream, call 'close()' on this
    object.

    """
    def __init__(self, callback, separate_events=True):
        """Not intended to be called by the user.

        Use 'create_local_client()' in 'Stream' instead.

        """
        self.callback = callback
        self.separate_events = separate_events
        self.local = True
        self.streaming = False
        self.compress = False
        self.priority = False
        self.closed = False

    def close(self):
        """Disconnects from the stream."""
        self.closed = True

    def _send_events(self, evs):
        if not self.separate_events:
            self.callback(evs)
        else:
            for event in evs:
                self.callback(event)


class _EventDispatcher(object):
    def __init__(self, num_recent_events=2048):
        self.priority_clients = []
        self.streaming_clients = []
        self.compressed_streaming_clients = []
        self.unsynced_rdz_streaming_clients = []
        self.rdz_streaming_clients = []
        self.unsynced_compressed_streaming_clients = []
        self.one_time_clients = []
        self.local_clients = []
        self.event_cache = []
        self.cache_size = 200
        self._compressor = zlib.compressobj()
        self._rdz_compressor = EventCompressor()
        self._num_events_since_sync = 0
        self._next_client_cleanup = -1
        self._periods_since_last_event = 0
        self.sent_bytes = 0
        self.recent_events = _RecentEventsBuffer(num_recent_events)

    def register_client(self, client, last_event_seen=None):
        if client.streaming:
            if client.priority:
                self.priority_clients.append(client)
            elif client.compress:
                self.unsynced_compressed_streaming_clients.append(client)
            elif client.rdz:
                self.unsynced_rdz_streaming_clients.append(client)
            else:
                self.streaming_clients.append(client)
            logging.info('Streaming client registered; stream: %i; comp: %i'\
                             %(client.streaming, client.compress))
        if last_event_seen != None:
            # Send the available events after the last seen event
            evs, none_lost = self.recent_events.newer_than(last_event_seen)
            if len(evs) > 0:
                client.send(streamsem.serialize_events(evs))
                if not client.streaming:
                    client.close()
        if client.local:
            self.local_clients.append(client)
        elif not client.streaming and not client.closed:
            self.one_time_clients.append(client)


    def deregister_client(self, client):
        if client.streaming:
            client.closed = True
            logging.info('Client deregistered')
            if self._next_client_cleanup < 0:
                self._next_client_cleanup = 10
        elif client.local:
            client.close()

    def clean_closed_clients(self):
        self.priority_clients = \
            [c for c in self.priority_clients if not c.closed]
        self.streaming_clients = \
            [c for c in self.streaming_clients if not c.closed]
        self.compressed_streaming_clients = \
            [c for c in self.compressed_streaming_clients if not c.closed]
        self.unsynced_compressed_streaming_clients = \
            [c for c in self.unsynced_compressed_streaming_clients \
                 if not c.closed]
        self.local_clients = [c for c in self.local_clients if not c.closed]
        self._next_client_cleanup = -1
        logging.info('Cleaning up clients')

    def dispatch_priority(self, evs):
        if len(self.priority_clients) > 0 and len(evs) > 0:
            serialized = streamsem.serialize_events(evs)
            for client in self.priority_clients:
                self._send(serialized, client)

    def dispatch(self, evs):
        num_clients = (len(self.streaming_clients) + len(self.one_time_clients)
                       + len(self.unsynced_compressed_streaming_clients)
                       + len(self.compressed_streaming_clients)
<<<<<<< HEAD
                       + len(self.unsynced_rdz_streaming_clients)
                       + len(self.rdz_streaming_clients))
=======
                       + len(self.local_clients))
>>>>>>> ff420866
        logging.info('Sending %r events to %r clients', len(evs),
                     num_clients)
        self.recent_events.append_events(evs)
        self._next_client_cleanup -= 1
        if self._next_client_cleanup == 0:
            self.clean_closed_clients()
        if isinstance(evs, list):
            if evs == [] and (num_clients > 0
                              or len(self.priority_clients) > 0):
                self._periods_since_last_event += 1
                if self._periods_since_last_event > 20:
                    logging.info('Sending Test-Connection event')
                    evs = [events.Command('', 'streamsem-command',
                                          'Test-Connection')]
                    self._periods_since_last_event = 0
                    self.dispatch_priority(evs)
                else:
                    return
        else:
            raise StreamsemException('Bad event type', 'send_event')
        self._periods_since_last_event = 0
        if (len(self.unsynced_compressed_streaming_clients)
            + len(self.unsynced_rdz_streaming_clients)) > 0:
            if ((len(self.compressed_streaming_clients)
                 + len(self.rdz_streaming_clients)) == 0
                or self._num_events_since_sync > param_max_events_sync):
                self._sync_compressor()
        if num_clients > 0:
            logging.info('Compressed clients: %d synced; %d unsynced'%\
                             (len(self.compressed_streaming_clients),
                              len(self.unsynced_compressed_streaming_clients)))
<<<<<<< HEAD
            logging.info('RDZ clients: %d synced; %d unsynced'%\
                             (len(self.rdz_streaming_clients),
                              len(self.unsynced_rdz_streaming_clients)))
            serialized = self._serialize_events(evs)
=======
            serialized = streamsem.serialize_events(evs)
>>>>>>> ff420866
            for client in self.streaming_clients:
                self._send(serialized, client)
            for client in self.unsynced_compressed_streaming_clients:
                self._send(serialized, client)
<<<<<<< HEAD
            for client in self.unsynced_rdz_streaming_clients:
                self._send(evs, client)
=======
            for client in self.local_clients:
                if not client.closed:
                    client._send_events(evs)
>>>>>>> ff420866
            for client in self.one_time_clients:
                self._send(serialized, client)
                client.close()
            if len(self.compressed_streaming_clients) > 0:
                compressed_data = (self._compressor.compress(serialized)
                                   + self._compressor.flush(zlib.Z_SYNC_FLUSH))
                for client in self.compressed_streaming_clients:
                    self._send(compressed_data, client)
            if len(self.rdz_streaming_clients) > 0:
                compressed_data = (self._rdz_compressor.compress(evs)
                                   + self._rdz_compressor.sync_flush())
                for client in self.rdz_streaming_clients:
                    self._send(compressed_data, client)
            for e in evs:
                logger.logger.event_dispatched(e)
        self.one_time_clients = []
        self.event_cache.extend(evs)
        if len(self.event_cache) > self.cache_size:
            self.event_cache = self.event_cache[-self.cache_size:]
        self._num_events_since_sync += len(evs)

    def close(self):
        """Closes every active streaming client."""
        for client in self.streaming_clients:
            client.close()
        self.streaming_clients = []
        self.stats()

    def stats(self):
        logger.logger.server_traffic_sent(time.time(), self.sent_bytes)
        self.sent_bytes = 0

    def _sync_compressor(self):
        self._sync_zlib_compressor()
        self._sync_rdz_compressor()

    def _sync_zlib_compressor(self):
        for client in self.unsynced_compressed_streaming_clients:
            client.sync_compression()
        data = self._compressor.flush(zlib.Z_FULL_FLUSH)
        if len(data) > 0:
            for client in self.compressed_streaming_clients:
                self._send(data, client)
        self.compressed_streaming_clients.extend( \
            self.unsynced_compressed_streaming_clients)
        self.unsynced_compressed_streaming_clients = []
        self._num_events_since_sync = 0
        logging.info('zlib compressor synced')

    def _sync_rdz_compressor(self):
        for client in self.unsynced_rdz_streaming_clients:
            client.sync_compression()
        data = self._rdz_compressor.full_flush()
        if len(data) > 0:
            for client in self.rdz_streaming_clients:
                self._send(data, client)
        self.rdz_streaming_clients.extend(self.unsynced_rdz_streaming_clients)
        self.unsynced_rdz_streaming_clients = []
        self._num_events_since_sync = 0
        logging.info('rdz compressor synced')

    def _send(self, data, client):
        try:
            if not client.closed:
                client.send(data)
                self.sent_bytes += len(data)
        except:
            logging.error("Error in client callback", exc_info=True)


class _MainHandler(tornado.web.RequestHandler):
    def get(self):
        raise tornado.web.HTTPError(404)


class _EventPublishHandler(tornado.web.RequestHandler):
    def __init__(self, application, request, stream=None):
        tornado.web.RequestHandler.__init__(self, application, request)
        self.stream = stream

    def get(self):
        event_id = self.get_argument('event-id', default=None)
        if event_id is None:
            event_id = streamsem.random_id()
        source_id = self.get_argument('source-id')
        syntax = self.get_argument('syntax')
        application_id = self.get_argument('application_id')
        body = self.get_argument('body')
        aggregator_id = events.parse_aggregator_id( \
            self.get_argument('aggregator-id', default=''))
        event_type = self.get_argument('event-type', default=None)
        timestamp = self.get_argument('timestamp', default=None)
        event = events.Event(source_id, syntax, body,
                             application_id=application_id,
                             aggregator_id=aggregator_id,
                             event_type=event_type, timestamp=timestamp)
        event.aggregator_id.append(self.stream.source_id)
        self.stream.dispatch_event(event)
        self.finish()

    def post(self):
        if self.request.headers['Content-Type'] != streamsem.mimetype_event:
            raise tornado.web.HTTPError(400, 'Bad content type')
        deserializer = events.Deserializer()
        try:
            evs = deserializer.deserialize(self.request.body, parse_body=True,
                                           complete=True)
        except Exception as ex:
            traceback.print_exc()
            raise tornado.web.HTTPError(400, str(ex))
        for event in evs:
            if event.syntax == 'streamsem-command':
                if event.command == 'Event-Source-Started':
                    self.stream._start_timing()
                elif event.command == 'Event-Source-Finished':
                    self.stream._stop_timing()
            event.aggregator_id.append(self.stream.source_id)
            self.stream.dispatch_event(event)
        self.finish()


<<<<<<< HEAD
class EventStreamHandler(tornado.web.RequestHandler):
    def __init__(self, application, request, server=None,
                 dispatcher=None, compress=False, rdz=False, priority=False):
        tornado.web.RequestHandler.__init__(self, application, request)
        self.dispatcher = dispatcher
        self.compress = compress
        self.rdz = rdz
        self.server = server
=======
class _EventStreamHandler(tornado.web.RequestHandler):
    def __init__(self, application, request, stream=None,
                 dispatcher=None, compress=False, priority=False):
        tornado.web.RequestHandler.__init__(self, application, request)
        self.dispatcher = dispatcher
        self.compress = compress
        self.stream = stream
>>>>>>> ff420866
        self.priority = priority

    @tornado.web.asynchronous
    def get(self):
<<<<<<< HEAD
        self.client = Client(self, self._on_new_data, streaming=True,
                             compress=self.compress, rdz=self.rdz,
                             priority=self.priority)
        self.dispatcher.register_client(self.client)
=======
        last_event_seen = self.get_argument('last-seen', default=None)
        self.client = _Client(self, self._on_new_data, streaming=True,
                              compress=self.compress, priority=self.priority)
        self.dispatcher.register_client(self.client,
                                        last_event_seen=last_event_seen)
>>>>>>> ff420866
        if self.compress:
            command = events.create_command(self.stream.source_id,
                                            'Set-Compression')
            self._on_new_data(str(command))
        elif self.rdz:
            command = events.create_command(self.server.source_id,
                                            'Set-Compression-rdz')
            self._on_new_data(str(command))

    def _on_new_data(self, data):
        if self.request.connection.stream.closed():
            self.dispatcher.deregister_client(self.client)
            return
        self.write(data)
        self.flush()

    def _on_client_close(self):
        self.dispatcher.deregister_client(self.client)


class _ShortLivedHandler(tornado.web.RequestHandler):
    def __init__(self, application, request, dispatcher=None, stream=None):
        tornado.web.RequestHandler.__init__(self, application, request)
        self.dispatcher = dispatcher
        # the 'stream' argument is ignored (not necessary)

    @tornado.web.asynchronous
    def get(self):
        last_event_seen = self.get_argument('last-seen', default=None)
        self.client = _Client(self, self._on_new_data, streaming=False)
        self.dispatcher.register_client(self.client,
                                        last_event_seen=last_event_seen)

    def _on_new_data(self, data):
        if not self.request.connection.stream.closed():
            self.write(data)


class _RecentEventsBuffer(object):
    """A circular buffer that stores the latest events of a stream."""
    def __init__(self, size):
        """Creates a new buffer with capacity for 'size' events."""
        self.buffer = [None] * size
        self.position = 0
        self.events = {}

    def append_event(self, event):
        """Appends an event to the buffer."""
        if self.buffer[self.position] is not None:
            del self.events[self.buffer[self.position].event_id]
        self.buffer[self.position] = event
        self.events[event.event_id] = self.position
        self.position += 1
        if self.position == len(self.buffer):
            self.position = 0

    def append_events(self, events):
        """Appends a list of events to the buffer."""
        if self.position + len(events) >= len(self.buffer):
            first_block = len(self.buffer) - self.position
            self._append_internal(events[:first_block])
            self._append_internal(events[first_block:])
        else:
            self._append_internal(events)

    def newer_than(self, event_id):
        """Returns the events newer than the given 'event_id'.

        If no event in the buffer has the 'event_id', all the events are
        returned. If the newest event in the buffer has that id, an empty
        list is returned.

        Returns a tuple ('events', 'complete') where 'events' is the list
        of events and 'complete' is True when 'event_id' is in the buffer.

        """
        if event_id in self.events:
            pos = self.events[event_id] + 1
            if pos == len(self.buffer):
                pos = 0
            if pos == self.position:
                return [], True
            elif pos < self.position:
                return self.buffer[pos:self.position], True
            else:
                return self.buffer[pos:] + self.buffer[:self.position], True
        else:
            if (self.position != len(self.buffer) - 1
                and self.buffer[self.position + 1] is None):
                return self.buffer[:self.position], False
            else:
                return (self.buffer[self.position:]
                        + self.buffer[:self.position]), False

    def _append_internal(self, events):
        self._remove_from_dict(self.position, len(events))
        self.buffer[self.position:self.position + len(events)] = events
        for i in range(0, len(events)):
            self.events[events[i].event_id] = self.position + i
        self.position = (self.position + len(events)) % len(self.buffer)

    def _remove_from_dict(self, position, num_events):
        for i in range(position, position + num_events):
            if self.buffer[i] is not None:
                del self.events[self.buffer[i].event_id]

def main():
    import time
    import tornado.options
    from streamsem import rdfevents
    source_id = streamsem.random_id()
    application_id = '1111-1111'

    def stop_server():
        server.stop()

    tornado.options.define('port', default=8888, help='run on the given port',
                           type=int)
    tornado.options.define('buffer', default=None, help='event buffer time (s)',
                           type=float)
    tornado.options.define('eventlog', default=False,
                           help='dump event log',
                           type=bool)
    tornado.options.parse_command_line()
    port = tornado.options.options.port
    if (tornado.options.options.buffer is not None
        and tornado.options.options.buffer > 0):
        buffering_time = tornado.options.options.buffer * 1000
    else:
        buffering_time = None
    server = StreamServer(port)
    stream = Stream('/events', allow_publish=True,
                    buffering_time=buffering_time)
    ## relay = RelayStream('/relay', [('http://localhost:' + str(port)
    ##                                + '/stream/priority')],
    ##                     allow_publish=True,
    ##                     buffering_time=buffering_time)
    server.add_stream(stream)
    ## server.add_stream(relay)
    if tornado.options.options.eventlog:
        print server.source_id
        comments = {'Buffer time (ms)': buffering_time}
#        logger.logger = logger.StreamsemLogger(server.source_id,
        logger.logger = logger.CompactServerLogger(server.source_id,
                                                   'server-' + server.source_id
                                                   + '.log', comments)
     # Uncomment to test Stream.stop():
#    tornado.ioloop.IOLoop.instance().add_timeout(time.time() + 5, stop_server)
    try:
        server.start()
    except KeyboardInterrupt:
        pass
    finally:
        server.stop()
        logger.logger.close()


if __name__ == "__main__":
    main()<|MERGE_RESOLUTION|>--- conflicted
+++ resolved
@@ -156,6 +156,8 @@
             }
             compressed_kwargs = {'compress': True}
             compressed_kwargs.update(handler_kwargs)
+            rdz_kwargs = {'rdz': True}
+            rdz_kwargs.update(handler_kwargs)
             priority_kwargs = {'compress': False, 'priority': True}
             priority_kwargs.update(handler_kwargs)
             handlers.extend([
@@ -166,6 +168,9 @@
                 tornado.web.URLSpec(stream.path + r"/compressed",
                                     _EventStreamHandler,
                                     kwargs=compressed_kwargs),
+                tornado.web.URLSpec(stream.path + r"/rdz",
+                                    _EventStreamHandler,
+                                    kwargs=rdz_kwargs),
                 tornado.web.URLSpec(stream.path + r"/priority",
                                     _EventStreamHandler,
                                     kwargs=priority_kwargs),
@@ -434,47 +439,7 @@
             logging.error(message)
 
 
-<<<<<<< HEAD
-class WebApplication(tornado.web.Application):
-    def __init__(self, server, allow_publish=False):
-        self.dispatcher = EventDispatcher()
-        handler_kwargs = {
-            'server': server,
-            'dispatcher': self.dispatcher,
-        }
-        compressed_kwargs = {'compress': True}
-        compressed_kwargs.update(handler_kwargs)
-        rdz_kwargs = {'rdz': True}
-        rdz_kwargs.update(handler_kwargs)
-        priority_kwargs = {'compress': False, 'priority': True}
-        priority_kwargs.update(handler_kwargs)
-        handlers = [
-            tornado.web.URLSpec(r"/", MainHandler),
-            tornado.web.URLSpec(r"/events/stream", EventStreamHandler,
-                                kwargs=handler_kwargs),
-            tornado.web.URLSpec(r"/events/compressed", EventStreamHandler,
-                                kwargs=compressed_kwargs),
-            tornado.web.URLSpec(r"/events/rdz", EventStreamHandler,
-                                kwargs=rdz_kwargs),
-            tornado.web.URLSpec(r"/events/priority", EventStreamHandler,
-                                kwargs=priority_kwargs),
-            tornado.web.URLSpec(r"/events/next", NextEventHandler,
-                                kwargs=handler_kwargs),
-        ]
-        if allow_publish:
-            publish_kwargs = {'server': server}
-            handlers.append(tornado.web.URLSpec(r"/events/publish",
-                                                EventPublishHandler,
-                                                kwargs=publish_kwargs))
-        # No settings by now...
-        settings = dict()
-        super(WebApplication, self).__init__(handlers, **settings)
-
-
-class Client(object):
-=======
 class _Client(object):
->>>>>>> ff420866
     def __init__(self, handler, callback, streaming=False, compress=False,
                  rdz=False, priority=False):
         assert streaming or not compress
@@ -492,13 +457,10 @@
         if self.compress:
             self.compression_synced = False
             self.compressor = zlib.compressobj()
-<<<<<<< HEAD
         elif self.rdz:
             self.compression_synced = False
             self.compressor = EventCompressor()
-=======
         self.local = False
->>>>>>> ff420866
 
     def send(self, data):
         if self.compress and not self.compression_synced:
@@ -506,7 +468,6 @@
             comp_data_extra = self.compressor.flush(zlib.Z_SYNC_FLUSH)
             self.callback(comp_data + comp_data_extra)
         elif self.rdz and not self.compression_synced:
-            assert isinstance(data, events.Event)
             comp_data = self.compressor.compress(data)
             comp_data_extra = self.compressor.sync_flush()
             self.callback(comp_data + comp_data_extra)
@@ -607,7 +568,7 @@
             # Send the available events after the last seen event
             evs, none_lost = self.recent_events.newer_than(last_event_seen)
             if len(evs) > 0:
-                client.send(streamsem.serialize_events(evs))
+                client.send(self._serialize_events(evs))
                 if not client.streaming:
                     client.close()
         if client.local:
@@ -641,7 +602,7 @@
 
     def dispatch_priority(self, evs):
         if len(self.priority_clients) > 0 and len(evs) > 0:
-            serialized = streamsem.serialize_events(evs)
+            serialized = self._serialize_events(evs)
             for client in self.priority_clients:
                 self._send(serialized, client)
 
@@ -649,12 +610,9 @@
         num_clients = (len(self.streaming_clients) + len(self.one_time_clients)
                        + len(self.unsynced_compressed_streaming_clients)
                        + len(self.compressed_streaming_clients)
-<<<<<<< HEAD
                        + len(self.unsynced_rdz_streaming_clients)
-                       + len(self.rdz_streaming_clients))
-=======
+                       + len(self.rdz_streaming_clients)
                        + len(self.local_clients))
->>>>>>> ff420866
         logging.info('Sending %r events to %r clients', len(evs),
                      num_clients)
         self.recent_events.append_events(evs)
@@ -686,26 +644,19 @@
             logging.info('Compressed clients: %d synced; %d unsynced'%\
                              (len(self.compressed_streaming_clients),
                               len(self.unsynced_compressed_streaming_clients)))
-<<<<<<< HEAD
             logging.info('RDZ clients: %d synced; %d unsynced'%\
                              (len(self.rdz_streaming_clients),
                               len(self.unsynced_rdz_streaming_clients)))
             serialized = self._serialize_events(evs)
-=======
-            serialized = streamsem.serialize_events(evs)
->>>>>>> ff420866
             for client in self.streaming_clients:
                 self._send(serialized, client)
             for client in self.unsynced_compressed_streaming_clients:
                 self._send(serialized, client)
-<<<<<<< HEAD
             for client in self.unsynced_rdz_streaming_clients:
                 self._send(evs, client)
-=======
             for client in self.local_clients:
                 if not client.closed:
                     client._send_events(evs)
->>>>>>> ff420866
             for client in self.one_time_clients:
                 self._send(serialized, client)
                 client.close()
@@ -738,6 +689,14 @@
         logger.logger.server_traffic_sent(time.time(), self.sent_bytes)
         self.sent_bytes = 0
 
+    def _serialize_events(self, evs):
+        data = []
+        for e in evs:
+            if not isinstance(e, events.Event):
+                raise StreamsemException('Bad event type', 'send_event')
+            data.append(str(e))
+        return ''.join(data)
+
     def _sync_compressor(self):
         self._sync_zlib_compressor()
         self._sync_rdz_compressor()
@@ -827,46 +786,30 @@
         self.finish()
 
 
-<<<<<<< HEAD
-class EventStreamHandler(tornado.web.RequestHandler):
-    def __init__(self, application, request, server=None,
+class _EventStreamHandler(tornado.web.RequestHandler):
+    def __init__(self, application, request, stream=None,
                  dispatcher=None, compress=False, rdz=False, priority=False):
         tornado.web.RequestHandler.__init__(self, application, request)
         self.dispatcher = dispatcher
         self.compress = compress
         self.rdz = rdz
-        self.server = server
-=======
-class _EventStreamHandler(tornado.web.RequestHandler):
-    def __init__(self, application, request, stream=None,
-                 dispatcher=None, compress=False, priority=False):
-        tornado.web.RequestHandler.__init__(self, application, request)
-        self.dispatcher = dispatcher
-        self.compress = compress
         self.stream = stream
->>>>>>> ff420866
         self.priority = priority
 
     @tornado.web.asynchronous
     def get(self):
-<<<<<<< HEAD
-        self.client = Client(self, self._on_new_data, streaming=True,
-                             compress=self.compress, rdz=self.rdz,
-                             priority=self.priority)
-        self.dispatcher.register_client(self.client)
-=======
         last_event_seen = self.get_argument('last-seen', default=None)
         self.client = _Client(self, self._on_new_data, streaming=True,
-                              compress=self.compress, priority=self.priority)
+                              compress=self.compress, rdz=self.rdz,
+                              priority=self.priority)
         self.dispatcher.register_client(self.client,
                                         last_event_seen=last_event_seen)
->>>>>>> ff420866
         if self.compress:
             command = events.create_command(self.stream.source_id,
                                             'Set-Compression')
             self._on_new_data(str(command))
         elif self.rdz:
-            command = events.create_command(self.server.source_id,
+            command = events.create_command(self.stream.source_id,
                                             'Set-Compression-rdz')
             self._on_new_data(str(command))
 
